--- conflicted
+++ resolved
@@ -113,8 +113,6 @@
         node_ix
     }
 
-<<<<<<< HEAD
-=======
     /// Follows the active path beneath the node until a container with the
     /// given type is found, or the path ends. If the path ends, the last node
     /// found is returned.
@@ -138,7 +136,6 @@
         Err(node_ix)
     }
 
->>>>>>> aad89342
     /// Gets the weight of a possible edge between two notes
     pub fn get_edge_weight_between(&self, parent_ix: NodeIndex,
                                    child_ix: NodeIndex) -> Option<&Path> {
@@ -486,11 +483,8 @@
                 error!("{:?}", self);
                 panic!("parent_of: node has multiple parents!")
             }
-            result
-        }
-        else {
-            result
-        }
+	}
+        result
     }
 
     /// Gets an iterator to the children of a node, sorted by weight.
@@ -663,9 +657,6 @@
     /// If a divergent path is detected, that edge is deactivated in favor of
     /// the one that leads to this node.
     pub fn set_ancestor_paths_active(&mut self, mut node_ix: NodeIndex) {
-<<<<<<< HEAD
-        while let Ok(parent_ix) = self.parent_of(node_ix) {
-=======
         // Make sure that any children of this node are inactive
         for child_ix in self.children_of(node_ix) {
             let edge_ix = self.graph.find_edge(node_ix, child_ix)
@@ -674,8 +665,7 @@
                 .expect("Could not associate edge index with an edge weight");
             edge.active = false;
         }
-        while let Some(parent_ix) = self.parent_of(node_ix) {
->>>>>>> aad89342
+        while let Ok(parent_ix) = self.parent_of(node_ix) {
             for child_ix in self.children_of(parent_ix) {
                 let edge_ix = self.graph.find_edge(parent_ix, child_ix)
                     .expect("Could not get edge index between parent and child");
